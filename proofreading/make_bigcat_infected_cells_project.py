--- conflicted
+++ resolved
@@ -138,8 +138,5 @@
     parser.add_argument('--use_corrected', type=int, default=0)
     args = parser.parse_args()
 
-<<<<<<< HEAD
     convert_to_bigcat(args.input_path, args.output_path, args.use_corrected, args.order)
-=======
-    convert_to_bigcat(args.input_path, args.output_path, bool(args.use_corrected))
->>>>>>> 464dabd0
+    convert_to_bigcat(args.input_path, args.output_path, bool(args.use_corrected))