import os
import json
import time
from numbers import Number

import configargparse

from batchlib import run_workflow
from batchlib.analysis.cell_level_analysis import (CellLevelAnalysis,
                                                   DenoiseByGrayscaleOpening,
                                                   DenoiseByWhiteTophat,
                                                   InstanceFeatureExtraction,
                                                   FindInfectedCells,
                                                   ExtractBackground)
from batchlib.analysis.cell_analysis_qc import (CellLevelQC, ImageLevelQC, WellLevelQC,
                                                DEFAULT_CELL_OUTLIER_CRITERIA,
                                                DEFAULT_IMAGE_OUTLIER_CRITERIA,
                                                DEFAULT_WELL_OUTLIER_CRITERIA)
from batchlib.analysis.merge_tables import MergeAnalysisTables
from batchlib.mongo.result_writer import DbResultWriter
from batchlib.outliers.outlier import get_outlier_predicate
from batchlib.preprocessing import get_barrel_corrector, get_serum_keys, Preprocess
from batchlib.segmentation import SeededWatershed
from batchlib.segmentation.stardist_prediction import StardistPrediction
from batchlib.segmentation.torch_prediction import TorchPrediction
from batchlib.segmentation.unet import UNet2D
from batchlib.segmentation.voronoi_ring_segmentation import ErodeSegmentation, VoronoiRingSegmentation
from batchlib.reporting import (SlackSummaryWriter,
                                export_tables_for_plate,
                                WriteBackgroundSubtractedImages)
from batchlib.util import get_logger
from batchlib.util.plate_visualizations import all_plots

logger = get_logger('Workflow.CellAnalysis')

DEFAULT_PLOT_NAMES = ['ratio_of_q0.5_of_means',
                      'ratio_of_q0.5_of_sums',
                      'robust_z_score_sums',
                      'robust_z_score_means']


def get_analysis_parameter(config, background_parameters):
    # collect all relevant analysis paramter, so that we can
    # write them to a table and keep track of this
    params = {'marker_denoise_radius': config.marker_denoise_radius,
              'ignore_nuclei': config.ignore_nuclei,
              'infected_detection_threshold': config.infected_threshold,
              'infected_detection_erosion_radius': config.infected_erosion_radius,
              'infected_detection_quantile': config.infected_quantile,
              'scale_infected_detection_with_mad': config.infected_scale_with_mad}

    params.update({'qc_cells_' + k: v for k, v in DEFAULT_CELL_OUTLIER_CRITERIA.items()})
    params.update({'qc_images_' + k: v for k, v in DEFAULT_IMAGE_OUTLIER_CRITERIA.items()})
    params.update({'qc_wells_' + k: v for k, v in DEFAULT_WELL_OUTLIER_CRITERIA.items()})
    params.update({'background_' + k: v for k, v in background_parameters.items()})
    return params


def get_input_keys(config, serum_in_keys):

    nuc_in_key = 'nuclei'
    marker_in_key = 'marker'

    # keys for the segmentation tasks
    # compute segmentation on IgG if available
    try:
        serum_seg_in_key = next(iter(filter(lambda key: key.endswith('IgG'), serum_in_keys)))
    except StopIteration:
        serum_seg_in_key = serum_in_keys[0]
    nuc_seg_in_key = nuc_in_key

    # keys for the analysis tasks
    serum_ana_in_keys = serum_in_keys
    marker_ana_in_key = marker_in_key

    return nuc_seg_in_key, serum_seg_in_key, marker_ana_in_key, serum_ana_in_keys


def validate_bg_dict(bg_dict):
    excepted_vals = ('images/backgrounds',
                     'wells/backgrounds',
                     'plate/backgrounds')
    for key, val in bg_dict.items():
        if not isinstance(val, Number) and val not in excepted_vals:
            raise ValueError(f"Invalid background value {val} for {key}")


def parse_background_parameters(config, marker_ana_in_key, serum_ana_in_keys):
    keys = serum_ana_in_keys + [marker_ana_in_key]
    background_dict = config.background_dict
    if background_dict is None:
        logger.info(f"Compute background from data and use the per plate background")
        return {key: f'plate/backgrounds' for key in keys}

    if isinstance(background_dict, str):
        background_dict = json.loads(background_dict.replace('\'', '\"'))
    assert isinstance(background_dict, dict)
    validate_bg_dict(background_dict)

    if len(set(keys) - set(background_dict.keys())) > 0:
        bg_keys = list(background_dict.keys())
        raise ValueError(f"Did not find values for all channels {keys} in {bg_keys}")
    return background_dict


def get_infected_detection_jobs(config, marker_key_for_infected_classification, feature_identifier):
    erosion_radius = config.infected_erosion_radius
    tophat_radius = config.infected_tophat_radius
    quantile = config.infected_quantile

    jobs = []

    if erosion_radius > 0:
        seg_key_for_infected_classification = config.seg_key + '_for_infected_classification'
        jobs.append((ErodeSegmentation, {
            'build': {
                 'input_key': config.seg_key,
                 'output_key': seg_key_for_infected_classification,
                 'radius': erosion_radius
            }
        }))
    else:
        seg_key_for_infected_classification = config.seg_key

    if erosion_radius > 0 \
            or tophat_radius > 0 \
            or config.ignore_nuclei_in_infected_classification != config.ignore_nuclei:
        jobs.append((InstanceFeatureExtraction, {
            'build': {
                'channel_keys': (marker_key_for_infected_classification,),
                'nuc_seg_key_to_ignore': config.nuc_key if config.ignore_nuclei_in_infected_classification else None,
                'cell_seg_key': seg_key_for_infected_classification,
                'identifier': None,
                'quantiles': [quantile]},
            'run': {'gpu_id': config.gpu}
        }))
        this_feature_identifier = None
    else:
        this_feature_identifier = feature_identifier

    link_out_table = config.seg_key

    jobs.append(
        (FindInfectedCells, {
         'build': {
             'marker_key': marker_key_for_infected_classification,
             'cell_seg_key': seg_key_for_infected_classification,
             'scale_with_mad': config.infected_scale_with_mad,  # default: True
             'infected_threshold': config.infected_threshold,  # default: 5.4
             'split_statistic': 'quantile' + str(quantile),
             'feature_identifier': this_feature_identifier,
             'bg_correction_key': 'plate/backgrounds',
             'link_out_table': link_out_table}})
    )
    return jobs


# TODO maybe add bg extraction + infected cell detection on voronois
def get_voronoi_jobs(config, marker_ana_in_key, serum_ana_in_keys):
    width_dict = config.voronoi_width_dict
    if isinstance(width_dict, str):
        width_dict = json.loads(width_dict.replace('\'', '\"'))

    jobs = []
    for identifier, width in width_dict.items():
        voronoi_key = config.nuc_key + f'_voronoi_{identifier}'
        jobs.extend([
            (VoronoiRingSegmentation, {
                'build': {'input_key': config.nuc_key,
                          'output_key': voronoi_key,
                          'identifier': identifier,
                          'ring_width': width,
                          'scale_factors': config.scale_factors},
                'run': {'n_jobs': config.n_cpus}}),
            (InstanceFeatureExtraction, {
                'build': {
                    'channel_keys': (*serum_ana_in_keys, marker_ana_in_key),
                    'nuc_seg_key_to_ignore': None,
                    'cell_seg_key': voronoi_key
                },
                'run': {'gpu_id': config.gpu}
            })
        ])
    return jobs


def core_workflow_tasks(config, name, feature_identifier):

    # to allow running on the cpu
    if config.gpu is not None and config.gpu < 0:
        config.gpu = None

    config.input_folder = os.path.abspath(config.input_folder)
    if config.folder == "":
        config.folder = config.input_folder.replace('covid-data-vibor', config.output_root_name)
        if config.use_unique_output_folder:
            config.folder += '_' + name

    misc_folder = config.misc_folder

    model_root = os.path.join(misc_folder, 'models/stardist')
    model_name = '2D_dsb2018'

    barrel_corrector_path = get_barrel_corrector(os.path.join(misc_folder, 'barrel_correctors'),
                                                 config.input_folder)
    if not os.path.exists(barrel_corrector_path):
        raise ValueError(f"Invalid barrel corrector path {barrel_corrector_path}")

    torch_model_path = os.path.join(misc_folder, 'models/torch/fg_and_boundaries_V1.torch')
    torch_model_class = UNet2D
    torch_model_kwargs = {
        'in_channels': 1,
        'out_channels': 2,
        'f_maps': [32, 64, 128, 256, 512],
        'testing': True
    }

    # get keys and identifier
    serum_in_keys = get_serum_keys(config.input_folder)
    (nuc_seg_in_key, serum_seg_in_key,
     marker_ana_in_key, serum_ana_in_keys) = get_input_keys(config, serum_in_keys)

    outlier_predicate = get_outlier_predicate(config)

    job_list = [
        (Preprocess.from_folder, {
            'build': {
                'input_folder': config.input_folder,
                'barrel_corrector_path': barrel_corrector_path,
                'scale_factors': config.scale_factors},
            'run': {
                'n_jobs': config.n_cpus}}),
        (TorchPrediction, {
            'build': {
                'input_key': serum_seg_in_key,
                'output_key': [config.mask_key, config.bd_key],
                'model_path': torch_model_path,
                'model_class': torch_model_class,
                'model_kwargs': torch_model_kwargs,
                'scale_factors': config.scale_factors},
            'run': {
                'gpu_id': config.gpu,
                'batch_size': config.batch_size,
                'threshold_channels': {0: 0.5},
                'on_cluster': config.on_cluster}}),
        (StardistPrediction, {
            'build': {
                'model_root': model_root,
                'model_name': model_name,
                'input_key': nuc_seg_in_key,
                'output_key': config.nuc_key,
                'scale_factors': config.scale_factors},
            'run': {
                'gpu_id': config.gpu,
                'n_jobs': config.n_cpus,
                'on_cluster': config.on_cluster}}),
        (SeededWatershed, {
            'build': {
                'pmap_key': config.bd_key,
                'seed_key': config.nuc_key,
                'output_key': config.seg_key,
                'mask_key': config.mask_key,
                'scale_factors': config.scale_factors},
            'run': {
                'erode_mask': 20,
                'dilate_seeds': 3,
                'n_jobs': config.n_cpus}})
    ]
    if config.marker_denoise_radius > 0:
        job_list.append((DenoiseByGrayscaleOpening, {
            'build': {
                'key_to_denoise': marker_ana_in_key,
                'radius': config.marker_denoise_radius},
            'run': {'n_jobs': config.n_cpus}
        }))
        marker_ana_in_key = marker_ana_in_key + '_denoised'

<<<<<<< HEAD
    if config.voronoi_width_dict is not None:
        job_list.extend(get_voronoi_jobs(config, marker_ana_in_key, serum_ana_in_keys))
=======
    if config.infected_tophat_radius > 0:
        marker_key_for_infected_classification = 'marker_for_infected_classification'
        job_list.append((DenoiseByWhiteTophat, {
            'build': {
                'key_to_denoise': marker_ana_in_key,
                'radius': config.infected_tophat_radius,
                'output_key': marker_key_for_infected_classification},
            'run': {'n_jobs': config.n_cpus}
        }))
    else:
        marker_key_for_infected_classification = marker_ana_in_key
>>>>>>> 0ee8c5fb

    # add the tasks to extract the features from the cell instance segmentation,
    # do initial image level qc (necessary for the background extraction) and extract the quantiles
    job_list.extend(
        [(InstanceFeatureExtraction, {
          'build': {
              'channel_keys': (*serum_ana_in_keys, marker_ana_in_key),
              'nuc_seg_key_to_ignore': None if config.ignore_nuclei else config.nuc_key,
              'cell_seg_key': config.seg_key,
              'quantiles': [config.infected_quantile],
              'identifier': feature_identifier},
          'run': {'gpu_id': config.gpu}}),
         (ImageLevelQC, {
          'build': {
              'cell_seg_key': config.seg_key,
              'serum_key': serum_seg_in_key,
              'marker_key': marker_ana_in_key,
              'feature_identifier': feature_identifier,
              'outlier_predicate': outlier_predicate}}),
         # NOTE the bg extraction is independent of the features, but we still need to pass
         # the identifier so that the input validation passes
         (ExtractBackground, {
          'build': {
              'marker_key': marker_ana_in_key,  # is ignored
              'serum_key': serum_seg_in_key,    # is ignored
              'actual_channels_to_use': (*serum_ana_in_keys, marker_ana_in_key) +
                                        ((marker_key_for_infected_classification,)
                                         if marker_key_for_infected_classification != marker_ana_in_key else tuple()),
              'feature_identifier': feature_identifier,
              'cell_seg_key': config.seg_key}})]
    )

    infected_detection_jobs = get_infected_detection_jobs(config, marker_key_for_infected_classification,
                                                          feature_identifier)
    job_list.extend(infected_detection_jobs)

    # for the background substraction, we can either use a fixed value per channel,
    # or compute it from the data. In the first case, we pass the value
    # as 'serum_bg_key' / 'marker_bg_key'. In the second case, we pass a key
    # to the table holding these values.
    background_parameters = parse_background_parameters(config, marker_ana_in_key, serum_ana_in_keys)

    table_path = CellLevelAnalysis.folder_to_table_path(config.folder)
    if config.write_background_images:
        job_list.append(
            (WriteBackgroundSubtractedImages, {
                 'build': {'background_dict': background_parameters,
                           'table_path': table_path,
                           'scale_factors': config.scale_factors},
                 'run': {'n_jobs': config.n_cpus,
                         'force_recompute': None}
            })
        )

    table_identifiers = serum_ana_in_keys if feature_identifier is None else [k + f'_{feature_identifier}'
                                                                              for k in serum_ana_in_keys]
    # NOTE currently the QC tasks will not be rerun if the feature identifier changes
    for serum_key, identifier in zip(serum_ana_in_keys, table_identifiers):
        job_list.append((CellLevelQC, {
            'build': {
                'cell_seg_key': config.seg_key,
                'serum_key': serum_key,
                'marker_key': marker_key_for_infected_classification,
                'serum_bg_key': background_parameters[serum_key],
                'marker_bg_key': background_parameters[marker_ana_in_key],
                'feature_identifier': feature_identifier,
                'identifier': identifier}
        }))
        job_list.append((ImageLevelQC, {
            'build': {
                'cell_seg_key': config.seg_key,
                'serum_key': serum_key,
                'marker_key': marker_key_for_infected_classification,
                'serum_bg_key': background_parameters[serum_key],
                'marker_bg_key': background_parameters[marker_ana_in_key],
                'outlier_predicate': outlier_predicate,
                'feature_identifier': feature_identifier,
                'identifier': identifier}
        }))
        job_list.append((WellLevelQC, {
            'build': {
                'cell_seg_key': config.seg_key,
                'serum_key': serum_key,
                'marker_key': marker_key_for_infected_classification,
                'serum_bg_key': background_parameters[serum_key],
                'marker_bg_key': background_parameters[marker_ana_in_key],
                'feature_identifier': feature_identifier,
                'identifier': identifier}
        }))
        job_list.append((CellLevelAnalysis, {
            'build': {
                'serum_key': serum_key,
                'marker_key': marker_key_for_infected_classification,
                'cell_seg_key': config.seg_key,
                'serum_bg_key': background_parameters[serum_key],
                'marker_bg_key': background_parameters[marker_ana_in_key],
                'write_summary_images': config.write_summary_images,
                'scale_factors': config.scale_factors,
                'feature_identifier': feature_identifier,
                'identifier': identifier},
            'run': {'force_recompute': None}}))

    # get a dict with all relevant analysis parameters, so that we can write it as a table and log it
    analysis_parameter = get_analysis_parameter(config, background_parameters)
    logger.info(f"Analysis parameter: {analysis_parameter}")

    # find the identifier for the reference table (the IgG one if we have multiple tables)
    if len(table_identifiers) == 1:
        reference_table_name = table_identifiers[0]
    else:
        reference_table_name = [table_id for table_id in table_identifiers if 'IgG' in table_id]
        assert len(reference_table_name) == 1, f"{table_identifiers}"
        reference_table_name = reference_table_name[0]

    job_list.append((MergeAnalysisTables, {
        'build': {'input_table_names': table_identifiers,
                  'reference_table_name': reference_table_name,
                  'analysis_parameters': analysis_parameter,
                  'identifier': feature_identifier},
        'run': {'force_recompute': None}
    }))

    return job_list, table_identifiers


def workflow_summaries(name, config, t0, workflow_name, input_folder, stat_names):
    # run all plots on the output files
    plot_folder = os.path.join(config.folder, 'plots')

    table_name = 'default'
    table_path = CellLevelAnalysis.folder_to_table_path(config.folder)
    all_plots(table_path, plot_folder,
              table_key=f'images/{table_name}',
              identifier='per-image',
              stat_names=stat_names,
              wedge_width=0.3)
    all_plots(table_path, plot_folder,
              table_key=f'wells/{table_name}',
              identifier='per-well',
              stat_names=stat_names,
              wedge_width=0)

    db_writer = DbResultWriter(
        workflow_name=workflow_name,
        plate_dir=input_folder,
        username=config.db_username,
        password=config.db_password,
        host=config.db_host,
        port=config.db_port,
        db_name=config.db_name
    )
    db_writer(config.folder, config.folder, t0=t0)

    t0 = time.time() - t0
    summary_writer = SlackSummaryWriter(config.slack_token)
    summary_writer(config.folder, config.folder, runtime=t0)

    if config.export_tables:
        export_tables_for_plate(config.folder)
    logger.info(f"Run {name} in {t0}s")


def run_cell_analysis(config):
    """
    """
    name = 'CellAnalysisWorkflow'
    feature_identifier = config.feature_identifier
    if feature_identifier is not None:
        name += f'_{feature_identifier}'

    job_list, table_identifiers = core_workflow_tasks(config, name, feature_identifier)

    t0 = time.time()
    run_workflow(name,
                 config.folder,
                 job_list,
                 input_folder=config.input_folder,
                 force_recompute=config.force_recompute,
                 ignore_invalid_inputs=config.ignore_invalid_inputs,
                 ignore_failed_outputs=config.ignore_failed_outputs)

    # only run the workflow summaries if we don't have the feature identifier
    if feature_identifier is None:
        stat_names = [idf.replace('serum_', '') + '_' + name
                      for name in DEFAULT_PLOT_NAMES for idf in table_identifiers]
        workflow_summaries(name, config, t0, workflow_name=name,
                           input_folder=config.input_folder, stat_names=stat_names)

    return table_identifiers


def cell_analysis_parser(config_folder, default_config_name):
    """
    """

    doc = """Run cell based analysis workflow.
    Based on UNet boundary and foreground predictions,
    stardist nucleus prediction and watershed segmentation.
    """
    fhelp = """Folder to store the results. will default to
    /home/covid19/data/data-processed/<INPUT_FOLDER_NAME>, which will be
    overriden if this parameter is specified
    """
    mischelp = """Path to the folder batchlib/misc,
    that contains all necessary additional data to run the workflow"""

    default_config = os.path.join(config_folder, default_config_name)
    parser = configargparse.ArgumentParser(description=doc,
                                           default_config_files=[default_config],
                                           config_file_parser_class=configargparse.YAMLConfigFileParser)

    # mandatory
    parser.add('-c', '--config', is_config_file=True, help='config file path')
    parser.add('--input_folder', required=True, type=str, help='folder with input files as tifs')
    parser.add('--gpu', required=True, type=int, help='id of gpu for this job')
    parser.add('--n_cpus', required=True, type=int, help='number of cpus')
    parser.add('--folder', required=True, type=str, default="", help=fhelp)
    parser.add('--misc_folder', required=True, type=str, help=mischelp)

    # folder options
    # this parameter is not necessary here any more, but for now we need it to be
    # compatible with the pixel-wise workflow
    parser.add("--root", default='/home/covid19/antibodies-nuclei')
    parser.add("--output_root_name", default='data-processed')
    parser.add("--use_unique_output_folder", default=False)

    # keys for intermediate data
    parser.add("--bd_key", default='boundaries', type=str)
    parser.add("--mask_key", default='mask', type=str)
    parser.add("--nuc_key", default='nucleus_segmentation', type=str)
    parser.add("--seg_key", default='cell_segmentation', type=str)

    # we can set an additional feature identifier, to make several runs
    # of the cell analysis workflow unique
    # if this is done, the full workflow will not be run, only up until MergeTables
    parser.add("--feature_identifier", type=str, default=None)

    #
    # analysis parameter:
    # these parameters change how the analysis results are computed!
    #

    # marker denoising, segmentation erosion (only for cell classifictaion) and ignore nuclei
    parser.add("--marker_denoise_radius", default=0, type=int)
    parser.add("--ignore_nuclei", default=True)

    # parameter for the infected cell detection
    parser.add("--infected_erosion_radius", default=0, type=int)
    parser.add("--infected_tophat_radius", default=20, type=int)
    parser.add("--ignore_nuclei_in_infected_classification", default=False, type=bool)
    parser.add("--infected_scale_with_mad", default=True)
    parser.add("--infected_threshold", type=float, default=4.8)
    parser.add("--infected_quantile", type=float, default=0.95)

    # optional background subtraction values for the individual channels
    # if None, all backgrounds will be computed from the data and the plate background will be used
    parser.add("--background_dict", default=None)

    # do we run voronoi segmentation?
    parser.add("--voronoi_width_dict", default=None)

    #
    # more options
    #

    # runtime options
    parser.add("--batch_size", default=4)
    parser.add("--force_recompute", default=None)
    parser.add("--ignore_invalid_inputs", default=None)
    parser.add("--ignore_failed_outputs", default=None)

    # additional image output
    parser.add("--write_summary_images", default=True)
    parser.add("--write_background_images", default=True)

    # MongoDB client config
    parser.add("--db_username", type=str, default='covid19')
    parser.add("--db_password", type=str, default='')
    parser.add("--db_host", type=str, default='localhost')
    parser.add("--db_port", type=int, default=27017)
    parser.add("--db_name", type=str, default='covid')

    # slack client
    parser.add("--slack_token", type=str, default=None)

    default_scale_factors = [1, 2, 4, 8, 16]
    parser.add("--scale_factors", default=default_scale_factors)

    # do we run on cluster?
    parser.add("--on_cluster", type=int, default=0)
    # do we export the tables for easier downstream analysis?
    parser.add("--export_tables", type=int, default=0)

    return parser<|MERGE_RESOLUTION|>--- conflicted
+++ resolved
@@ -116,8 +116,8 @@
             'build': {
                  'input_key': config.seg_key,
                  'output_key': seg_key_for_infected_classification,
-                 'radius': erosion_radius
-            }
+                 'radius': erosion_radius},
+            'run': {'n_jobs': config.n_cpus}
         }))
     else:
         seg_key_for_infected_classification = config.seg_key
@@ -275,10 +275,6 @@
         }))
         marker_ana_in_key = marker_ana_in_key + '_denoised'
 
-<<<<<<< HEAD
-    if config.voronoi_width_dict is not None:
-        job_list.extend(get_voronoi_jobs(config, marker_ana_in_key, serum_ana_in_keys))
-=======
     if config.infected_tophat_radius > 0:
         marker_key_for_infected_classification = 'marker_for_infected_classification'
         job_list.append((DenoiseByWhiteTophat, {
@@ -290,7 +286,9 @@
         }))
     else:
         marker_key_for_infected_classification = marker_ana_in_key
->>>>>>> 0ee8c5fb
+
+    if config.voronoi_width_dict is not None:
+        job_list.extend(get_voronoi_jobs(config, marker_ana_in_key, serum_ana_in_keys))
 
     # add the tasks to extract the features from the cell instance segmentation,
     # do initial image level qc (necessary for the background extraction) and extract the quantiles
