import os
import numpy as np
from tqdm import tqdm

from .cell_level_analysis import (CellLevelAnalysisBase, CellLevelAnalysisWithTableBase,
                                  compute_ratios, load_cell_outlier_dict)
from ..util.io import open_file, image_name_to_site_name

# TODO all values are still preliminary and need to be validated on actual data
# default size threshold provided by Vibor
DEFAULT_CELL_OUTLIER_CRITERIA = {'max_size_threshold': 10000,
                                 'min_size_threshold': 1000}


DEFAULT_IMAGE_OUTLIER_CRITERIA = {'max_number_cells': 1000,
                                  'min_number_cells': 10}

DEFAULT_WELL_OUTLIER_CRITERIA = {'max_number_cells_per_image': 1000,
                                 'min_number_cells_per_image': 10,
                                 'min_number_control_cells_per_image': 5,
                                 'min_fraction_of_control_cells': 0.05,
                                 'check_ratios': True}


class CellLevelQC(CellLevelAnalysisBase):
    """ Heuristic quality control for individual cells
    """

    @staticmethod
    def validate_outlier_criteria(outlier_criteria):
        keys = set(outlier_criteria.keys())
        expected_keys = set(DEFAULT_CELL_OUTLIER_CRITERIA.keys())
        if keys != expected_keys:
            raise ValueError("Invalid cell outlier criteria")

    def __init__(self,
                 cell_seg_key='cell_segmentation',
                 serum_key='serum',
                 marker_key='marker',
                 serum_bg_key='plate_bg_median',
                 marker_bg_key='plate_bg_median',
                 table_out_name='outliers',
                 outlier_criteria=DEFAULT_CELL_OUTLIER_CRITERIA,
                 identifier=None,
                 **super_kwargs):
        self.validate_outlier_criteria(outlier_criteria)
        self.outlier_criteria = outlier_criteria

        output_group = cell_seg_key if identifier is None else cell_seg_key + '_' + identifier
        self.table_out_key = output_group + '/' + serum_key + '_' + table_out_name
        super().__init__(cell_seg_key=cell_seg_key,
                         serum_key=serum_key,
                         marker_key=marker_key,
                         serum_bg_key=serum_bg_key,
                         marker_bg_key=marker_bg_key,
                         output_key='tables/' + self.table_out_key,
                         identifier=identifier,
                         **super_kwargs)

    def cell_level_heuristics(self, cell_stats):
        columns = ['label_id', 'is_outlier', 'outlier_type']

        max_size_threshold = self.outlier_criteria['max_size_threshold']
        min_size_threshold = self.outlier_criteria['min_size_threshold']

        label_ids = cell_stats['labels']
        sizes = cell_stats[self.serum_key]['sizes']

        n_cells = len(label_ids)
        if n_cells != len(sizes):
            raise RuntimeError(f"Labels and sizes are not same length: {n_cells}, {len(sizes)}")

        if max_size_threshold is None:
            outlier_max = np.zeros(n_cells, dtype='bool')
        else:
            outlier_max = sizes > max_size_threshold

        if min_size_threshold is None:
            outlier_min = np.zeros(n_cells, dtype='bool')
        else:
            outlier_min = sizes < min_size_threshold

        is_outlier = np.logical_or(outlier_max, outlier_min).astype('uint8')
        outlier_types = ['too_large' if is_max else ('too_small' if is_min else 'none')
                         for is_min, is_max in zip(outlier_min, outlier_max)]

        table = np.array([label_ids.tolist(),
                          is_outlier.tolist(),
                          outlier_types]).T
        return columns, table

    def outlier_heuristics(self, in_file, out_file):
        cell_stats = self.load_per_cell_statistics(in_file, split_infected_and_control=False)
        columns, table = self.cell_level_heuristics(cell_stats)
        with open_file(out_file, 'a') as f:
            self.write_table(f, self.table_out_key, columns, table)

    def run(self, input_files, output_files):
        for in_file, out_file in tqdm(zip(input_files, output_files),
                                      total=len(input_files),
                                      desc='Cell level quality control'):
            self.outlier_heuristics(in_file, out_file)


class ImageLevelQC(CellLevelAnalysisWithTableBase):
    """ Combining heuristic and manual quality control for images
    """

    @staticmethod
    def validate_outlier_criteria(outlier_criteria):
        keys = set(outlier_criteria.keys())
        expected_keys = set(DEFAULT_IMAGE_OUTLIER_CRITERIA.keys())
        if keys != expected_keys:
            raise ValueError("Invalid image outlier criteria")

    def __init__(self,
                 cell_seg_key='cell_segmentation',
                 serum_key='serum',
                 marker_key='marker',
                 serum_bg_key='plate_bg_median',
                 marker_bg_key='plate_bg_median',
                 table_out_key='images/outliers',
                 outlier_predicate=lambda im: -1,
                 outlier_criteria=DEFAULT_IMAGE_OUTLIER_CRITERIA,
                 **super_kwargs):

        self.validate_outlier_criteria(outlier_criteria)
        self.outlier_criteria = outlier_criteria

        self.outlier_predicate = outlier_predicate
        self.table_out_key = table_out_key
        super().__init__(table_out_keys=[table_out_key],
                         check_image_outputs=False,
                         cell_seg_key=cell_seg_key,
                         serum_key=serum_key,
                         marker_key=marker_key,
                         serum_bg_key=serum_bg_key,
                         marker_bg_key=marker_bg_key,
                         **super_kwargs)

<<<<<<< HEAD
    def validate_input(self, path):
        return True  # FIXME this job otherwise fails because
        # 'tables/cell_classification/cell_segmentation/marker_corrected' is missing

    # TODO implement this
    # Ideas:
    # - number of cells
    # - cell size distribution
    # - negative ratios
    def outlier_heuristics(self, image_name):
        return -1, 'not checked'
=======
    def outlier_heuristics(self, in_file):
        cell_stats = self.load_per_cell_statistics(in_file, split_infected_and_control=False)

        n_cells = len(cell_stats['labels'])

        outlier_type = ''
        is_outlier = 0

        min_n_cells = self.outlier_criteria['min_number_cells']
        if min_n_cells is not None and n_cells < min_n_cells:
            is_outlier = 1
            outlier_type += 'too few cells;'

        max_n_cells = self.outlier_criteria['max_number_cells']
        if min_n_cells is not None and n_cells > max_n_cells:
            is_outlier = 1
            outlier_type += 'too many cells;'

        if outlier_type == '':
            outlier_type = 'none'
        else:
            # strip the last ';'
            outlier_type = outlier_type[:-1]
        return is_outlier, outlier_type
>>>>>>> 6830ccb7

    def write_image_outlier_table(self, input_files):
        column_names = ['image_name', 'site_name', 'is_outlier', 'outlier_type']
        table = []

        for in_file in tqdm(input_files, desc="Image level quality control"):
            image_name = os.path.splitext(os.path.split(in_file)[1])[0]
            site_name = image_name_to_site_name(image_name)

            # check if this image was marked as outlier manually
            manual_outlier = self.outlier_predicate(image_name)
            if manual_outlier not in (-1, 0, 1):
                raise ValueError(f"Invalid value for outlier {manual_outlier}")

            # check if the image is an outlier according to the heuristics
            qc_outlier, qc_outlier_type = self.outlier_heuristics(in_file)
            if qc_outlier not in (-1, 0, 1):
                raise ValueError(f"Invalid value for outlier {qc_outlier}")

            # check the heuristic outlier status
            outlier_type = f'manual: {manual_outlier}; heuristic: {qc_outlier_type}'
            outlier = qc_outlier

            # if we have a manual outlier or no heuristic check was done,
            # we over-ride the heuristic result
            if (manual_outlier == 1) or (qc_outlier == -1):
                outlier = manual_outlier

            table.append([image_name, site_name, outlier, outlier_type])

        table = np.array(table)
        n_cols = len(column_names)
        assert n_cols == table.shape[1]

        # set image name to non-visible for the plateViewer
        visible = np.ones(n_cols, dtype='uint8')
        visible[0] = False

        with open_file(self.table_out_path, 'a') as f:
            self.write_table(f, self.table_out_key, column_names, table, visible)

    def run(self, input_files, output_files):
        self.write_image_outlier_table(input_files)


class WellLevelQC(CellLevelAnalysisWithTableBase):
    """ Heuristic quality control for wells
    """

    @staticmethod
    def validate_outlier_criteria(outlier_criteria):
        keys = set(outlier_criteria.keys())
        expected_keys = set(DEFAULT_WELL_OUTLIER_CRITERIA.keys())
        if keys != expected_keys:
            raise ValueError("Invalid well outlier criteria")

    def __init__(self,
                 cell_seg_key='cell_segmentation',
                 serum_key='serum',
                 marker_key='marker',
                 serum_bg_key='plate_bg_median',
                 marker_bg_key='plate_bg_median',
                 table_out_key='wells/outliers',
                 cell_outlier_table_name='outliers',
                 outlier_criteria=DEFAULT_WELL_OUTLIER_CRITERIA,
                 **super_kwargs):

        self.validate_outlier_criteria(outlier_criteria)
        self.outlier_criteria = outlier_criteria

        self.table_out_key = table_out_key
        super().__init__(table_out_keys=[table_out_key],
                         check_image_outputs=False,
                         cell_seg_key=cell_seg_key,
                         serum_key=serum_key,
                         marker_key=marker_key,
                         serum_bg_key=serum_bg_key,
                         marker_bg_key=marker_bg_key,
                         **super_kwargs)

        output_group = cell_seg_key if self.identifier is None else cell_seg_key + '_' + self.identifier
        self.cell_outlier_table = output_group + '/' + serum_key + '_' + cell_outlier_table_name

    # we need to add this so that outlier cells are ignored when computing the ratios
    def load_cell_outliers(self, input_file):
        return load_cell_outlier_dict(input_file, self.cell_outlier_table, self.name)

    def outlier_heuristics(self, in_files):
        infected_stats, control_stats = self.load_per_cell_statistics(in_files)

        n_images = len(in_files)
        n_infected = len(infected_stats[self.serum_key]['label_id'])
        n_control = len(control_stats[self.serum_key]['label_id'])
        n_cells = n_infected + n_control

        outlier_type = ''
        is_outlier = 0

        min_cells_per_im = self.outlier_criteria['min_number_cells_per_image']
        if min_cells_per_im is not None and n_cells < min_cells_per_im * n_images:
            is_outlier = 1
            outlier_type += 'too few cells;'

        max_cells_per_im = self.outlier_criteria['max_number_cells_per_image']
        if max_cells_per_im is not None and n_cells > max_cells_per_im * n_images:
            is_outlier = 1
            outlier_type += 'too many cells;'

        min_control_per_im = self.outlier_criteria['min_number_control_cells_per_image']
        if min_control_per_im is not None and n_control < min_control_per_im * n_images:
            is_outlier = 1
            outlier_type += 'too few control cells;'

        control_fraction = float(n_control) / n_cells
        min_fraction = self.outlier_criteria['min_fraction_of_control_cells']
        if min_fraction is not None and control_fraction < min_fraction:
            is_outlier = 1
            outlier_type += 'too small fraction of control cells;'

        # check for negative ratios
        if self.outlier_criteria['check_ratios']:
            ratios = compute_ratios(control_stats, infected_stats,
                                    channel_name_dict=dict(serum=self.serum_key,
                                                           marker=self.marker_key))
            for name, val in ratios.items():
                if not name.startswith('ratio'):
                    continue
                if val < 0.:
                    is_outlier = 1
                    outlier_type += f'{name} is negative'

        if outlier_type == '':
            outlier_type = 'none'
        else:
            # strip the last ';'
            outlier_type = outlier_type[:-1]
        return is_outlier, outlier_type

    def write_well_outlier_table(self, input_files):
        column_names = ['well_name', 'is_outlier', 'outlier_type']
        input_files_per_well = self.group_images_by_well(input_files)

        table = []
        for well_name, in_files_for_current_well in tqdm(input_files_per_well.items(),
                                                         desc='Well level quality control'):
            outlier, outlier_type = self.outlier_heuristics(in_files_for_current_well)
            if outlier not in (-1, 0, 1):
                raise ValueError(f"Invalid value for outlier {outlier}")
            table.append([well_name, outlier, outlier_type])

        table = np.array(table)
        n_cols = len(column_names)
        assert n_cols == table.shape[1]

        with open_file(self.table_out_path, 'a') as f:
            self.write_table(f, self.table_out_key, column_names, table)

    def run(self, input_files, output_files):
        self.write_well_outlier_table(input_files)<|MERGE_RESOLUTION|>--- conflicted
+++ resolved
@@ -138,19 +138,10 @@
                          marker_bg_key=marker_bg_key,
                          **super_kwargs)
 
-<<<<<<< HEAD
     def validate_input(self, path):
         return True  # FIXME this job otherwise fails because
         # 'tables/cell_classification/cell_segmentation/marker_corrected' is missing
 
-    # TODO implement this
-    # Ideas:
-    # - number of cells
-    # - cell size distribution
-    # - negative ratios
-    def outlier_heuristics(self, image_name):
-        return -1, 'not checked'
-=======
     def outlier_heuristics(self, in_file):
         cell_stats = self.load_per_cell_statistics(in_file, split_infected_and_control=False)
 
@@ -175,7 +166,6 @@
             # strip the last ';'
             outlier_type = outlier_type[:-1]
         return is_outlier, outlier_type
->>>>>>> 6830ccb7
 
     def write_image_outlier_table(self, input_files):
         column_names = ['image_name', 'site_name', 'is_outlier', 'outlier_type']
