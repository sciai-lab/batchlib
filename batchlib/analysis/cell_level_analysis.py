import os
from copy import copy, deepcopy
from functools import partial

import numpy as np
import skimage.morphology
import torch
from tqdm.auto import tqdm

from batchlib.util.logging import get_logger
<<<<<<< HEAD
from ..base import BatchJobWithSubfolder, BatchJobOnContainer
from ..config import get_default_extension
=======
from ..base import BatchJobOnContainer
>>>>>>> d739ae70
from ..util.io import open_file

logger = get_logger('Workflow.BatchJob.CellLevelAnalysis')


def index_cell_properties(cell_properties, ind):
    return {key: {inner_key: inner_value[ind.astype(np.bool)]
                  for inner_key, inner_value in value.items()} if isinstance(value, dict) else None
            for key, value in cell_properties.items()}


def remove_background_of_cell_properties(cell_properties, bg_label=0):
    return index_cell_properties(cell_properties, np.array(cell_properties['labels']) != bg_label)


def substract_background_of_marker(cell_properties, bg_label=0, marker_key='marker'):
    bg_ind = list(cell_properties['labels']).index(bg_label)
    assert bg_ind is not None
    cell_properties = deepcopy(cell_properties)
    mean_bg = cell_properties[marker_key]['means'][bg_ind]
    for key in cell_properties[marker_key].keys():
        cell_properties[marker_key][key] -= mean_bg
    return cell_properties


def substract_background_of_serum(cell_properties, bg_label=0, serum_key='serum'):
    return substract_background_of_marker(cell_properties, marker_key=serum_key)


def divide_by_background_of_marker(cell_properties, marker_key, bg_label=0):
    bg_ind = list(cell_properties['labels']).index(bg_label)
    cell_properties = deepcopy(cell_properties)
    mean_bg = cell_properties[marker_key]['means'][bg_ind]
    for key in cell_properties[marker_key].keys():
        cell_properties[marker_key][key] -= 550
        cell_properties[marker_key][key] /= (mean_bg - 550)
    return cell_properties


def join_cell_properties(*cell_property_list):
    updated_cell_properties = []
    for cell_properties in cell_property_list:
        cell_properties = copy(cell_properties)
        cell_properties.pop('measures', None)
        cell_properties.pop('labels', None)
        updated_cell_properties.append(cell_properties)
    cell_property_list = updated_cell_properties
    return {key: {inner_key: np.concatenate([cell_property[key][inner_key]
                                             for cell_property in cell_property_list
                                             if len(cell_property[key][inner_key].shape) > 0])
                  for inner_key in value.keys()} if isinstance(value, dict) else None
            for key, value in cell_property_list[0].items()}


def compute_global_statistics(cell_properties):
    result = dict()
    for channel, properties in cell_properties.items():
        if not isinstance(properties, dict):
            continue
        result[channel] = dict()
        result[channel]['n_pixels'] = properties['sizes'].sum()
        result[channel]['sum'] = properties['sums'].sum()
        result[channel]['global_mean'] = result[channel]['sum'] / result[channel]['n_pixels']

        def robust_quantile(arr, q):
            try:
                result = np.quantile(arr, q)
            except Exception:
                result = None
            return result

        result[channel]['q0.5_of_cell_sums'] = robust_quantile(properties['sums'], 0.5)
        result[channel]['q0.5_of_cell_means'] = robust_quantile(properties['means'], 0.5)
        result[channel]['q0.3_of_cell_means'] = robust_quantile(properties['means'], 0.3)
        result[channel]['q0.7_of_cell_means'] = robust_quantile(properties['means'], 0.7)
        result[channel]['q0.1_of_cell_means'] = robust_quantile(properties['means'], 0.1)
        result[channel]['q0.9_of_cell_means'] = robust_quantile(properties['means'], 0.9)
        result[channel]['cell_mean'] = properties['means'].mean()
        result[channel]['cell_sum'] = properties['sums'].mean()
    return result


def compute_ratios(not_infected_properties, infected_properties, serum_key='serum'):
    # input should be the return value of eval_cells
    not_infected_global_properties = compute_global_statistics(not_infected_properties)
    infected_global_properties = compute_global_statistics(infected_properties)
    result = dict()

    def serum_ratio(key, key2=None):
        key2 = key if key2 is None else key
        try:
            result = (infected_global_properties[serum_key][key2]) / (not_infected_global_properties[serum_key][key])
        except Exception:
            result = None
        return result

    def diff_over_sum(key, key2=None):
        key2 = key if key2 is None else key
        try:
            inf, not_inf = infected_global_properties[serum_key][key], not_infected_global_properties[serum_key][key2]
            result = (inf - not_inf) / (inf + not_inf)
        except Exception:
            result = None
        return result

    def diff(key, key2=None):
        key2 = key if key2 is None else key
        try:
            inf, not_inf = infected_global_properties[serum_key][key], not_infected_global_properties[serum_key][key2]
            result = inf - not_inf
        except Exception:
            result = None
        return result

    for key_result, key1, key2 in [
        ['global_means', 'global_mean', 'global_mean'],
        ['mean_of_means', 'cell_mean', 'cell_mean'],
        ['mean_of_sums', 'cell_sum', 'cell_sum'],
        ['median_of_means', 'q0.5_of_cell_means', 'q0.5_of_cell_means'],
        ['median_of_sums', 'q0.5_of_cell_sums', 'q0.5_of_cell_sums'],
        ['q0.7_vs_q0.3', 'q0.7_of_cell_means', 'q0.3_of_cell_means'],
        ['q0.3_vs_q0.7', 'q0.3_of_cell_means', 'q0.7_of_cell_means'],
    ]:
        result[f'ratio_of_{key_result}'] = serum_ratio(key1, key2)
        result[f'dos_of_{key_result}'] = diff_over_sum(key1, key2)
        result[f'diff_of_{key_result}'] = diff(key1, key2)

    # add infected / non-infected global statistics
    for key, value in infected_global_properties[serum_key].items():
        result[f'infected_{key}'] = value
    for key, value in not_infected_global_properties[serum_key].items():
        result[f'not_infected_{key}'] = value

    result['infected_mean'] = infected_global_properties[serum_key]['global_mean']
    result['infected_median'] = infected_global_properties[serum_key]['q0.5_of_cell_means']
    result['not_infected_mean'] = not_infected_global_properties[serum_key]['global_mean']
    result['not_infected_median'] = not_infected_global_properties[serum_key]['q0.5_of_cell_means']
    return result


class DenoiseChannel(BatchJobOnContainer):
    def __init__(self, key_to_denoise, output_key=None, output_ext='.h5'):
        super(DenoiseChannel, self).__init__(
            output_ext=output_ext,
            input_key=key_to_denoise,
            output_key=output_key if output_key is not None else key_to_denoise + '_denoised'
        )

    def denoise(self, img):
        raise NotImplementedError

    def run(self, input_files, output_files):
        for input_file, output_file in zip(tqdm(input_files, f'denoising {self.input_key} -> {self.output_key}'),
                                           output_files):
            with open_file(input_file, 'r') as f:
                img = self.read_image(f, self.input_key)
            img = self.denoise(img)
            with open_file(output_file, 'a') as f:
                self.write_image(f, self.output_key, img)


class DenoiseByGrayscaleOpening(DenoiseChannel):
    def __init__(self, radius=5, **super_kwargs):
        super(DenoiseByGrayscaleOpening, self).__init__(**super_kwargs)
        self.structuring_element = skimage.morphology.disk(radius)

    def denoise(self, img):
        return skimage.morphology.opening(img, selem=self.structuring_element)


<<<<<<< HEAD
class InstanceFeatureExtraction(BatchJobWithSubfolder):
=======
class CellLevelAnalysis(BatchJobOnContainer):
    """
    """
>>>>>>> d739ae70
    def __init__(self,
                 channel_keys=('serum', 'marker'),
                 nuc_seg_key='nucleus_segmentation',
                 cell_seg_key='cell_segmentation',
                 output_folder='instancewise_analysis',
                 identifier=None):

        self.channel_keys = tuple(channel_keys)
        self.nuc_seg_key = nuc_seg_key
        self.cell_seg_key = cell_seg_key

        # all inputs should be 2d
        input_ndim = [2, 2, 2, 2]

<<<<<<< HEAD
        # identifier allows to run different instances of this job on the same folder
        output_ext = '_features.pickle' if identifier is None else f'_{identifier}_features.pickle'

        super().__init__(output_ext=output_ext,
                         output_folder=output_folder,
                         input_key=list(self.channel_keys + (self.nuc_seg_key, self.cell_seg_key)),
=======
        # table output key
        self.output_key = cell_seg_key if identifier is None else cell_seg_key + '_' + identifier

        super().__init__(output_folder=output_folder,
                         input_key=[self.serum_key,
                                    self.marker_key,
                                    self.nuc_seg_key,
                                    self.cell_seg_key],
>>>>>>> d739ae70
                         input_ndim=input_ndim,
                         output_key=self.output_key,
                         identifier=identifier)

    def load_sample(self, path, device):
        with open_file(path, 'r') as f:
            channels = [self.read_image(f, key) for key in self.channel_keys]
            nucleus_seg = self.read_image(f, self.nuc_seg_key)
            cell_seg = self.read_image(f, self.cell_seg_key)

        channels = [torch.FloatTensor(channel.astype(np.float32)).to(device) for channel in channels]
        nucleus_seg = torch.LongTensor(nucleus_seg.astype(np.int32)).to(device)
        cell_seg = torch.LongTensor(cell_seg.astype(np.int32)).to(device)

        cell_seg[nucleus_seg != 0] = 0

        return channels, cell_seg

    def get_per_instance_statistics(self, data, seg, labels):
        per_cell_values = [data[seg == label] for label in labels]
        sums = data.new([arr.sum() for arr in per_cell_values])
        means = data.new([arr.mean() for arr in per_cell_values])
        instance_sizes = data.new([len(arr.view(-1)) for arr in per_cell_values])
        top50 = np.array([0 if len(t) < 50 else t.topk(50)[0][-1].item()
                          for t in per_cell_values])
        top30 = np.array([0 if len(t) < 30 else t.topk(30)[0][-1].item()
                          for t in per_cell_values])
        top10 = np.array([0 if len(t) < 10 else t.topk(10)[0][-1].item()
                          for t in per_cell_values])
        # convert to numpy here
        return dict(sums=sums.cpu().numpy(),
                    means=means.cpu().numpy(),
                    sizes=instance_sizes.cpu().numpy(),
                    top50=top50,
                    top30=top30,
                    top10=top10)

    def eval_cells(self, channels, cell_seg,
                   ignore_label=0,
                   substract_mean_background=False):
        # all segs have shape H, W
        shape = cell_seg.shape
        for channel in list(channels):
            assert channel.shape == shape

        # include background as instance with label 0
        labels = torch.sort(torch.unique(cell_seg))[0]

        if substract_mean_background:
            for channel in channels:
                channel -= (channel[cell_seg == ignore_label]).mean()

        cell_properties = dict()
        for key, channel in zip(self.channel_keys, channels):
            cell_properties[key] = self.get_per_instance_statistics(channel, cell_seg, labels)
        cell_properties['labels'] = labels.cpu().numpy()

        return cell_properties

    # this is what should be run for each h5 file
    def save_all_stats(self, in_file, out_file, device):
        sample = self.load_sample(in_file, device=device)
        per_cell_statistics = self.eval_cells(*sample)

        with open(out_file, 'wb') as f:
            pickle.dump(per_cell_statistics, f)

    def run(self, input_files, output_files, gpu_id=None):
        with torch.no_grad():
            if gpu_id is not None:
                os.environ['CUDA_VISIBLE_DEVICES'] = str(gpu_id)
                device = torch.device(0)
            else:
                device = torch.device('cpu')
            _save_all_stats = partial(self.save_all_stats, device=device)
            for input_file, output_file in tqdm(list(zip(input_files, output_files)),
                                                desc='extracting cell-level features'):
                _save_all_stats(input_file, output_file)


class CellLevelAnalysis(BatchJobWithSubfolder):
    """
    """
    def __init__(self,
                 serum_key='serum', marker_key='marker', infected_decision_marker_key=None,
                 output_folder='instancewise_analysis',
                 features_for_infected_decision_identifier=None,
                 features_for_evaluation_identifier=None,
                 infected_threshold=250, split_statistic='top50',
                 subtract_marker_background=True,
                 identifier=None):
        self.serum_key = serum_key
        self.marker_key = marker_key
        self.infected_decision_marker_key = infected_decision_marker_key if infected_decision_marker_key is not None \
            else marker_key

        self.features_for_infected_decision_identifier = features_for_infected_decision_identifier
        self.features_for_evaluation_identifier = features_for_evaluation_identifier

        self.infected_threshold = infected_threshold
        self.split_statistic = split_statistic

        self.subtract_marker_background = subtract_marker_background
        # identifier allows to run different instances of this job on the same folder
        output_ext = '.pickle' if identifier is None else f'_{identifier}.pickle'

        super().__init__(output_ext=output_ext,
                         output_folder=output_folder,
                         identifier=identifier)

    def load_result(self, in_path, identifier=None):
        ext = get_default_extension()
        assert in_path.endswith(ext)
        # load result of cell level feature extraction
        split_path = os.path.abspath(in_path).split(os.sep)
        result_path = os.path.join(
            '/', *split_path[:-1], self.output_folder,
            split_path[-1][:-3] + ('_features.pickle' if identifier is None else f'_{identifier}_features.pickle')
        )
        assert os.path.isfile(result_path), f'Cell feature file missing: {result_path}'
        with open(result_path, 'rb') as f:
            return pickle.load(f)

    def preprocess_per_cell_statistics(self, per_cell_statistics, marker_key=None):
        marker_key = marker_key if marker_key is not None else self.marker_key
        if self.subtract_marker_background:
            per_cell_statistics = substract_background_of_marker(per_cell_statistics, marker_key=marker_key)
        per_cell_statistics = remove_background_of_cell_properties(per_cell_statistics)
        return per_cell_statistics

    def get_infected_ind(self, per_cell_statistics):
        return per_cell_statistics[self.marker_key][self.split_statistic] > self.infected_threshold

    # this is what should be run for each h5 file
    def save_all_stats(self, in_file, out_file):
        # TODO: only save the measures and not again the cell-level features
        per_cell_statistics_to_save = self.load_result(in_file, self.features_for_evaluation_identifier)
        per_cell_statistics = self.preprocess_per_cell_statistics(deepcopy(per_cell_statistics_to_save))
        if self.features_for_evaluation_identifier != self.features_for_infected_decision_identifier:
            pcs_for_infected_identification = self.load_result(in_file, self.features_for_infected_decision_identifier)
            pcs_for_infected_identification = self.preprocess_per_cell_statistics(
                pcs_for_infected_identification, marker_key=self.infected_decision_marker_key)
        else:
            pcs_for_infected_identification = deepcopy(per_cell_statistics)
        infected_ind = self.get_infected_ind(pcs_for_infected_identification)

        not_infected_ind = 1 - infected_ind
        not_infected_cell_statistics = index_cell_properties(per_cell_statistics, not_infected_ind)
        infected_cell_statistics = index_cell_properties(per_cell_statistics, infected_ind)
        measures = compute_ratios(not_infected_cell_statistics, infected_cell_statistics, serum_key=self.serum_key)

        infected_ind_with_bg = np.zeros_like(per_cell_statistics_to_save[self.marker_key]['means'])
        infected_ind_with_bg[per_cell_statistics_to_save['labels'] > 0] = infected_ind

        # TODO get columns and table for the result
        with open_file(out_file, 'a') as f:
            self.write_table(f, self.output_key, columns, table)

        # result = dict(per_cell_statistics=per_cell_statistics_to_save,
        #               infected_ind=infected_ind_with_bg,
        #               measures=measures)
        # with open(out_file, 'wb') as f:
        #     pickle.dump(result, f)

        # FIXME I think we need this for the plots, so they should also read from the h5
        # # also save the measures in jsons
        # measures = {key: (float(value) if (value is not None and np.isreal(value)) else None)
        #             for key, value in result['measures'].items()}
        # with open(out_file[:-6] + 'json', 'w') as fp:
        #     json.dump(measures, fp)

    def run(self, input_files, output_files):
        for input_file, output_file in tqdm(list(zip(input_files, output_files)),
                                            desc='running cell-level analysis on images'):
            self.save_all_stats(input_file, output_file)<|MERGE_RESOLUTION|>--- conflicted
+++ resolved
@@ -8,12 +8,8 @@
 from tqdm.auto import tqdm
 
 from batchlib.util.logging import get_logger
-<<<<<<< HEAD
 from ..base import BatchJobWithSubfolder, BatchJobOnContainer
 from ..config import get_default_extension
-=======
-from ..base import BatchJobOnContainer
->>>>>>> d739ae70
 from ..util.io import open_file
 
 logger = get_logger('Workflow.BatchJob.CellLevelAnalysis')
@@ -184,13 +180,7 @@
         return skimage.morphology.opening(img, selem=self.structuring_element)
 
 
-<<<<<<< HEAD
 class InstanceFeatureExtraction(BatchJobWithSubfolder):
-=======
-class CellLevelAnalysis(BatchJobOnContainer):
-    """
-    """
->>>>>>> d739ae70
     def __init__(self,
                  channel_keys=('serum', 'marker'),
                  nuc_seg_key='nucleus_segmentation',
@@ -205,25 +195,17 @@
         # all inputs should be 2d
         input_ndim = [2, 2, 2, 2]
 
-<<<<<<< HEAD
+        #TODO table output key
+        self.output_key = cell_seg_key if identifier is None else cell_seg_key + '_' + identifier
+
         # identifier allows to run different instances of this job on the same folder
         output_ext = '_features.pickle' if identifier is None else f'_{identifier}_features.pickle'
 
         super().__init__(output_ext=output_ext,
                          output_folder=output_folder,
                          input_key=list(self.channel_keys + (self.nuc_seg_key, self.cell_seg_key)),
-=======
-        # table output key
-        self.output_key = cell_seg_key if identifier is None else cell_seg_key + '_' + identifier
-
-        super().__init__(output_folder=output_folder,
-                         input_key=[self.serum_key,
-                                    self.marker_key,
-                                    self.nuc_seg_key,
-                                    self.cell_seg_key],
->>>>>>> d739ae70
                          input_ndim=input_ndim,
-                         output_key=self.output_key,
+                         #output_key=self.output_key,
                          identifier=identifier)
 
     def load_sample(self, path, device):
@@ -286,6 +268,12 @@
         sample = self.load_sample(in_file, device=device)
         per_cell_statistics = self.eval_cells(*sample)
 
+
+        # TODO get columns and table for the result.
+        # We save the measures in their own one-row table
+        with open_file(out_file, 'a') as f:
+            self.write_table(f, self.output_key, columns, table)
+
         with open(out_file, 'wb') as f:
             pickle.dump(per_cell_statistics, f)
 
@@ -333,6 +321,7 @@
                          identifier=identifier)
 
     def load_result(self, in_path, identifier=None):
+        # TODO: adjust to loading from the table
         ext = get_default_extension()
         assert in_path.endswith(ext)
         # load result of cell level feature extraction
@@ -376,7 +365,8 @@
         infected_ind_with_bg = np.zeros_like(per_cell_statistics_to_save[self.marker_key]['means'])
         infected_ind_with_bg[per_cell_statistics_to_save['labels'] > 0] = infected_ind
 
-        # TODO get columns and table for the result
+        # TODO get columns and table for the result.
+        # We save the measures in their own one-row table
         with open_file(out_file, 'a') as f:
             self.write_table(f, self.output_key, columns, table)
 
